--- conflicted
+++ resolved
@@ -266,11 +266,7 @@
             .align_items(Alignment::Center)
             .spacing(8)
             ,
-<<<<<<< HEAD
-            text_box(&self.editor).padding(40)
-=======
             syntax_text_box(&self.editor)
->>>>>>> bbe7d77b
         ]
         .spacing(8)
         .padding(16)
